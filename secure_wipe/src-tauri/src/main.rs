use std::process::Command;
use std::env::consts::OS;
use tauri::command;
<<<<<<< HEAD
use serde::{Deserialize, Serialize};
use sqlx::{Pool, Postgres, postgres::PgPoolOptions};
use bcrypt::{hash, verify, DEFAULT_COST};
use jsonwebtoken::{encode, decode, Header, Validation, EncodingKey, DecodingKey};
use chrono::{Utc, Duration};
use dotenv::dotenv;
use thiserror::Error;


// Database connection pool
pub struct AppState {
    db: Pool<Postgres>,
}

// JWT secret key
const JWT_SECRET: &[u8] = b"wipe_data_in_devices_in_one_click";

// Custom error type
#[derive(Error, Debug, Serialize)]
pub enum AppError {
    #[error("Database error: {0}")]
    Database(String),
    #[error("Authentication error: {0}")]
    Auth(String),
    #[error("Hashing error: {0}")]
    Hash(String),
    #[error("JWT error: {0}")]
    Jwt(String),
    #[error("IO error: {0}")]
    Io(String),
}

// JWT claims
#[derive(Debug, Serialize, Deserialize)]
struct Claims {
    sub: i32, // user id
    exp: usize, // expiration time
    email: String,
}

// User registration data
#[derive(Debug, Deserialize)]
struct RegisterData {
    email: String,
    password: String,
    username: String,
}

// User login data
#[derive(Debug, Deserialize)]
struct LoginData {
    email: String,
    password: String,
}

// Response types
#[derive(Debug, Serialize)]
struct AuthResponse {
    token: String,
    user_id: i32,
    username: String,
    email: String,
}

#[derive(Debug, Serialize)]
struct UserProfile {
    id: i32,
    username: String,
    email: String,
}

#[command]
async fn register_user(
    email: String,
    password: String,
    username: String,
    state: tauri::State<'_, AppState>,
) -> Result<AuthResponse, String> {
    // Hash the password
    let hashed_password = hash(password, DEFAULT_COST)
        .map_err(|e| format!("Password hashing failed: {}", e))?;

    // Insert user into database
    let result = sqlx::query!(
        "INSERT INTO users (email, password, username) VALUES ($1, $2, $3) RETURNING id, username, email",
        email,
        hashed_password,
        username
    )
    .fetch_one(&state.db)
    .await;

    match result {
        Ok(record) => {
            // Create JWT token
            let expiration = Utc::now()
                .checked_add_signed(Duration::hours(24))
                .expect("valid timestamp")
                .timestamp() as usize;

            let claims = Claims {
                sub: record.id,
                exp: expiration,
                email: record.email.clone(),
            };

            let token = encode(
                &Header::default(),
                &claims,
                &EncodingKey::from_secret(JWT_SECRET),
            )
            .map_err(|e| format!("JWT creation failed: {}", e))?;

            Ok(AuthResponse {
                token,
                user_id: record.id,
                username: record.username,
                email: record.email,
            })
        }
        Err(e) => {
            if e.to_string().contains("duplicate key") {
                Err("Email already exists".to_string())
            } else {
                Err(format!("Registration failed: {}", e))
            }
        }
    }
}

#[command]
async fn login_user(
    email: String,
    password: String,
    state: tauri::State<'_, AppState>,
) -> Result<AuthResponse, String> {
    // Get user from database
    let user = sqlx::query!(
        "SELECT id, password, username, email FROM users WHERE email = $1",
        email
    )
    .fetch_optional(&state.db)
    .await
    .map_err(|e| format!("Database error: {}", e))?;

    match user {
        Some(user_record) => {
            // Verify password
            if verify(password, &user_record.password)
                .map_err(|e| format!("Password verification failed: {}", e))?
            {
                // Create JWT token
                let expiration = Utc::now()
                    .checked_add_signed(Duration::hours(24))
                    .expect("valid timestamp")
                    .timestamp() as usize;

                let claims = Claims {
                    sub: user_record.id,
                    exp: expiration,
                    email: user_record.email.clone(),
                };

                let token = encode(
                    &Header::default(),
                    &claims,
                    &EncodingKey::from_secret(JWT_SECRET),
                )
                .map_err(|e| format!("JWT creation failed: {}", e))?;

                Ok(AuthResponse {
                    token,
                    user_id: user_record.id,
                    username: user_record.username,
                    email: user_record.email,
                })
            } else {
                Err("Invalid credentials".to_string())
            }
        }
        None => Err("User not found".to_string()),
    }
}

#[command]
async fn verify_token(
    token: String,
    state: tauri::State<'_, AppState>,
) -> Result<UserProfile, String> {
    let token_data = decode::<Claims>(
        &token,
        &DecodingKey::from_secret(JWT_SECRET),
        &Validation::default(),
    )
    .map_err(|e| format!("Invalid token: {}", e))?;

    // Get user from database to ensure they still exist
    let user = sqlx::query!(
        "SELECT id, username, email FROM users WHERE id = $1",
        token_data.claims.sub
    )
    .fetch_one(&state.db)
    .await
    .map_err(|e| format!("User not found: {}", e))?;

    Ok(UserProfile {
        id: user.id,
        username: user.username,
        email: user.email,
    })
}

#[command]
async fn update_profile(
    user_id: i32,
    username: String,
    email: String,
    state: tauri::State<'_, AppState>,
) -> Result<UserProfile, String> {
    let result = sqlx::query!(
        "UPDATE users SET username = $1, email = $2 WHERE id = $3 RETURNING id, username, email",
        username,
        email,
        user_id
    )
    .fetch_one(&state.db)
    .await
    .map_err(|e| format!("Update failed: {}", e))?;

    Ok(UserProfile {
        id: result.id,
        username: result.username,
        email: result.email,
    })
}
=======
use chrono::Utc;
use sha2::{Sha256, Digest};
use std::fs::File;
use std::io::Write;
>>>>>>> 1dec5bb6

#[command]
fn list_drives(pretty: Option<bool>) -> Result<Vec<String>, String> {
    let pretty = pretty.unwrap_or(false);

    if OS == "windows" {
        // Windows
        let output = Command::new("wmic")
            .args(&["logicaldisk", "get", "name"])
            .output()
            .map_err(|e| format!("Failed to execute WMIC: {}", e))?;

        let stdout = String::from_utf8_lossy(&output.stdout);
        let mut drives: Vec<String> = Vec::new();

        for line in stdout.lines().skip(1) {
            let trimmed = line.trim();
            if !trimmed.is_empty() {
                drives.push(trimmed.to_string());
            }
        }

        Ok(drives)
    } else if OS == "linux" {
        // Linux
        let output = Command::new("lsblk")
            .args(&["-o", "NAME,MOUNTPOINT", "-nr"])
            .output()
            .map_err(|e| format!("Failed to execute lsblk: {}", e))?;

        let stdout = String::from_utf8_lossy(&output.stdout);
        let mut drives = Vec::new();

        for line in stdout.lines() {
            let parts: Vec<&str> = line.split_whitespace().collect();
            if parts.len() == 2 {
                if pretty {
                    drives.push(format!("{} ({})", parts[1], parts[0]));
                } else {
                    drives.push(format!("/dev/{}", parts[0]));
                }
            }
        }

        Ok(drives)
    } else if OS == "android" {
        // Android
        let storage_paths = std::fs::read_dir("/storage")
            .map_err(|e| format!("Failed to read /storage: {}", e))?;

        let mut drives = Vec::new();
        for entry in storage_paths {
            if let Ok(path) = entry {
                let path_str = path.path().display().to_string();
                if pretty {
                    drives.push(format!("Storage: {}", path_str));
                } else {
                    drives.push(path_str);
                }
            }
        }

        Ok(drives)
    } else {
        Err(format!("Unsupported OS: {}", OS))
    }
}
#[command]
fn generate_certificate(drive: String, wipe_mode: String, user: String) -> Result<String, String> {
    let timestamp = Utc::now().to_rfc3339();
    let certificate_content = format!(
        "Secure Wipe Certificate\n\
        ======================\n\
        Drive: {}\n\
        Wipe Mode: {}\n\
        User: {}\n\
        Timestamp: {}\n",
        drive, wipe_mode, user, timestamp
    );
    let mut hasher = Sha256::new();
    hasher.update(&certificate_content);
    let result = hasher.finalize();
    let hash_hex = format!("{:x}", result);
    let full_content = format!(
        "{}\nVerification Hash: {}\n",
        certificate_content, hash_hex
    );
    let sanitized_drive = drive
        .replace("/", "_")
        .replace("\\", "_")
        .replace(":", "_")
        .replace(" ", "_");
    let mut path: std::path::PathBuf = dirs::document_dir().ok_or("Could not find Documents directory")?;
    path.push("WipeCertificates");
    std::fs::create_dir_all(&path).map_err(|e| format!("Failed to create directory: {}", e))?;
    path.push(format!("certificate_{}.txt", sanitized_drive));
    let mut file = File::create(&path)
        .map_err(|e| format!("Failed to create certificate: {}", e))?;
    file.write_all(full_content.as_bytes())
        .map_err(|e| format!("Failed to write certificate: {}", e))?;
    Ok(path.display().to_string())
}

#[tokio::main]
async fn main() {
    dotenv().ok();

    let db_url = std::env::var("DATABASE_URL").expect("DATABASE_URL must be set");
    let pool = PgPoolOptions::new()
        .max_connections(5)
        .connect(&db_url)
        .await
        .expect("Failed to connect to database");

    // Wrap the pool in AppState
    let state = AppState { db: pool };

    tauri::Builder::default()
<<<<<<< HEAD
        .manage(state) // ✅ Make AppState available to all commands
        .invoke_handler(tauri::generate_handler![
            register_user,
            login_user,
            verify_token,
            update_profile,
            list_drives
        ])
=======
        .invoke_handler(tauri::generate_handler![list_drives, generate_certificate])
>>>>>>> 1dec5bb6
        .run(tauri::generate_context!())
        .expect("error while running tauri application");
}
<|MERGE_RESOLUTION|>--- conflicted
+++ resolved
@@ -1,7 +1,6 @@
 use std::process::Command;
 use std::env::consts::OS;
 use tauri::command;
-<<<<<<< HEAD
 use serde::{Deserialize, Serialize};
 use sqlx::{Pool, Postgres, postgres::PgPoolOptions};
 use bcrypt::{hash, verify, DEFAULT_COST};
@@ -237,12 +236,9 @@
         email: result.email,
     })
 }
-=======
-use chrono::Utc;
 use sha2::{Sha256, Digest};
 use std::fs::File;
 use std::io::Write;
->>>>>>> 1dec5bb6
 
 #[command]
 fn list_drives(pretty: Option<bool>) -> Result<Vec<String>, String> {
@@ -361,18 +357,15 @@
     let state = AppState { db: pool };
 
     tauri::Builder::default()
-<<<<<<< HEAD
         .manage(state) // ✅ Make AppState available to all commands
         .invoke_handler(tauri::generate_handler![
             register_user,
             login_user,
             verify_token,
             update_profile,
-            list_drives
+            list_drives,
+            generate_certificate
         ])
-=======
-        .invoke_handler(tauri::generate_handler![list_drives, generate_certificate])
->>>>>>> 1dec5bb6
         .run(tauri::generate_context!())
         .expect("error while running tauri application");
 }
