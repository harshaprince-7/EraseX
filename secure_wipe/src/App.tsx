--- conflicted
+++ resolved
@@ -109,13 +109,8 @@
 
           {showProfile && (
             <div className="profile-dropdown">
-<<<<<<< HEAD
               {/* <img
                 src="https://via.placeholder.com/60"
-=======
-              <img
-                src="https://api.dicebear.com/9.x/pixel-art/svg"
->>>>>>> 8e3e62ca
                 alt="Profile"
                 className="profile-avatar"
               /> */}
@@ -271,16 +266,9 @@
                 />
                 <Moon
                   size={28}
-<<<<<<< HEAD
                   className={`theme-icon ${theme === "dark-professional" ? "selected" : ""}`}
                   onClick={() => setTheme("dark-professional")}
                   />
-=======
-                  className={`theme-icon ${theme === "dark-blue" ? "selected" : ""
-                    }`}
-                  onClick={() => setTheme("dark-blue")}
-                />
->>>>>>> 8e3e62ca
               </div>
             </div>
 
