import { useState, useEffect } from "react";
import { invoke } from "@tauri-apps/api/core";
import { User, MoreVertical, Sun, Moon, Shield, Lock } from "lucide-react";
import "./App.css";
import Register from "./Register";
import Login from "./Login";

interface Drive {
  name: string;
  selected: boolean;
}

function App() {
  const [authState, setAuthState] = useState<'register' | 'login' | 'authenticated'>('register');
  const [drives, setDrives] = useState<Drive[]>([]);
  const [showConfirm, setShowConfirm] = useState(false);
  const [pin, setPin] = useState("");
  const [error, setError] = useState("");
  const [showSettings, setShowSettings] = useState(false);
const [theme, setTheme] = useState("dark-professional");
  const [showProfile, setShowProfile] = useState(false);
<<<<<<< HEAD
  const [userData, setUserData] = useState({
    id: 0,
    username: "",
    email: ""
  });
=======

  const [username, setUsername] = useState("John Doe");
  const [email, setEmail] = useState("john.doe@email.com");
>>>>>>> 1dec5bb6

  const [selectedWipe, setSelectedWipe] = useState<string | null>(null);

  const [privacyMode, setPrivacyMode] = useState(false);
  const [enableEncryption, setEnableEncryption] = useState(false);

  const CORRECT_PIN = "1234";

  const toggleProfile = () => setShowProfile(!showProfile);
  const closeProfile = () => setShowProfile(false);

  useEffect(() => {
    if (authState === 'authenticated') {
      const fetchDrives = async () => {
        try {
          const driveList = await invoke<string[]>("list_drives");
          setDrives(driveList.map((d: string) => ({ name: d, selected: false })));
        } catch (err) {
          console.error("Error fetching drives:", err);
        }
      };
      fetchDrives();
    }
  }, [authState]);

   const handleRegisterSuccess = async (token: string, user: any) => {
    // Store token and switch to login
    localStorage.setItem('authToken', token);
    setUserData(user);
    setAuthState('login');
  };

  const handleLoginSuccess = async (token: string, user: any) => {
    // Store token and set authenticated
    localStorage.setItem('authToken', token);
    setUserData(user);
    setAuthState('authenticated');
  };

  const handleLogout = () => {
    localStorage.removeItem('authToken');
    setAuthState('login');
    setShowProfile(false);
  };

  const toggleDrive = (index: number) => {
    const newDrives = [...drives];
    newDrives[index].selected = !newDrives[index].selected;
    setDrives(newDrives);
  };

  const handleDelete = () => {
    const selected = drives.filter((d) => d.selected).map((d) => d.name);
    if (selected.length === 0) {
      alert("Please select at least one drive to wipe!");
      return;
    }
    if (!selectedWipe) {
      alert("⚠️ Please select a wipe mode!");
      return;
    }
    setShowConfirm(true);
  };


  const confirmDelete = async () => {
    if (pin === CORRECT_PIN) {
      const selected = drives.filter((d) => d.selected).map((d) => d.name);

      try {
        const filePath = await invoke<string>("generate_certificate", {
          drive: selected.join(", "),
          wipeMode: selectedWipe,
          user: username,
        });

        alert(`✅ Wiping completed!\nCertificate saved at: ${filePath}`);
      } catch (err) {
        alert(`❌ Failed to generate certificate: ${err}`);
      }

      setShowConfirm(false);
      setPin("");
      setError("");
    } else {
      setError("❌ Incorrect PIN. Try again.");
    }
  };

   // Show authentication pages if not authenticated
  if (authState === 'register') {
    return <Register onSuccess={handleRegisterSuccess} onSwitch={() => setAuthState('login')} />;
  }

  if (authState === 'login') {
    return <Login onSuccess={handleLoginSuccess} onSwitch={() => setAuthState('register')} />;
  }
  
  return (
<<<<<<< HEAD
    <main className={`container theme-${theme}`}>
      {/* Header */}
      <header className="header">
        <h1>Secure Wipe Utility</h1>
        <div className="header-actions">
          {/* Profile Icon */}
          <div className="profile-wrapper">
            <User className="icon" onClick={toggleProfile} />
            {showProfile && (
              <div className="profile-dropdown">
                <img
                  src="https://via.placeholder.com/60"
                  alt="Profile"
                  className="profile-avatar"
                />
                <div className="profile-info">
                  <label>Username</label>
                  <input
                    type="text"
                    value={userData.username}
                    onChange={(e) => setUserData({...userData, username: e.target.value})}
                  />
                  <label>Email</label>
                  <input
                    type="email"
                    value={userData.email}
                    onChange={(e) => setUserData({...userData, email: e.target.value})}
                  />
=======
    <main className={`app-layout theme-${theme}`}>
      {/* Top Bar */}
      <header className="topbar">
        <h1>Secure Wipe</h1>
      </header>
>>>>>>> 1dec5bb6

      {/* Sidebar */}
      <aside className="sidebar">
        {/* Profile */}
        <div>
          <div className="profile-header" onClick={toggleProfile}>
            <User className="sidebar-icon" />
            <span className="sidebar-username">{username}</span>
          </div>

          {showProfile && (
            <div className="profile-dropdown">
              {/* <img
                src="https://via.placeholder.com/60"
                alt="Profile"
                className="profile-avatar"
              /> */}
              <div className="profile-info">
                <label>Username</label>
                <input
                  type="text"
                  value={username}
                  onChange={(e) => setUsername(e.target.value)}
                /><br/>
                <label>Email</label><br/>
                <input
                  type="email"
                  value={email}
                  onChange={(e) => setEmail(e.target.value)}
                />
              </div>
              <button className="logout-btn">Change email</button><br/><br/>
              <button
                className="logout-btn"
                onClick={() => {
                  handleLogout();
                  closeProfile();
                }}
              >
                Logout
              </button>
            </div>
          )}
        </div>

        <div className="sidebar-divider"></div>

        {/* Menu */}
        <div>
          <h3>Menu</h3>

          <div className="sidebar-item" onClick={() => setShowSettings(true)}>
            <MoreVertical className="sidebar-icon" />
            <span>Settings</span>
          </div>

          <div
            className="sidebar-item sidebar-important"
            onClick={() => alert("🔒 Verifying your certificate...")}
          >
            <span className="sidebar-icon">✅</span>
            <span>Verify Certificate</span>
          </div>
        </div>
      </aside>

      {/* Main Content */}
      <section className="content">
        <div className="card">
          <h2>Select a Disk</h2>
          <div className="drive-list">
            {drives.map((drive, index) => (
              <div
                key={drive.name}
                className={`drive-option ${drive.selected ? "selected" : ""}`}
                onClick={() => toggleDrive(index)}
              >
                {drive.name}
              </div>
            ))}
          </div>

          <h3>Wipe Mode</h3>
          <div className="wipe-modes">
            <div
              className={`wipe-option ${selectedWipe === "Clear" ? "selected" : ""
                }`}
              onClick={() => setSelectedWipe("Clear")}
            >
              <strong>Clear</strong>
              <br />
              <span>Quick removal (Recoverable)</span>
            </div>
            <div
              className={`wipe-option ${selectedWipe === "Purge" ? "selected" : ""
                }`}
              onClick={() => setSelectedWipe("Purge")}
            >
              <strong>Purge</strong>
              <br />
              <span>Secure Wipe (harder to recover)</span>
            </div>
            <div
              className={`wipe-option ${selectedWipe === "Destroy" ? "selected" : ""
                }`}
              onClick={() => setSelectedWipe("Destroy")}
            >
              <strong>Destroy</strong>
              <br />
              <span>Cryptographic erase (irrecoverable)</span>
            </div>
          </div>

          <button className="proceed-btn" onClick={handleDelete}>
            Proceed
          </button>
        </div>
      </section>

      {/* Footer */}
      <footer className="footer">
        <nav className="footer-links">
          <a href="#">About</a>
          <a href="#">Contact</a>
          <a href="#">Help</a>
        </nav>
        <small>
          © {new Date().getFullYear()} Secure Wipe Utility. All rights reserved.
        </small>
      </footer>

      {/* PIN Modal */}
      {showConfirm && (
        <div className="modal">
          <div className="modal-content">
            <h2>Enter PIN to Confirm</h2>
            <input
              type="password"
              value={pin}
              onChange={(e) => setPin(e.target.value)}
              placeholder="Enter PIN"
            />
            {error && <p className="error">{error}</p>}
            <div className="modal-actions">
              <button onClick={confirmDelete}>Confirm</button>
              <button onClick={() => setShowConfirm(false)}>Cancel</button>
            </div>
          </div>
        </div>
      )}

      {/* Settings Modal */}
      {showSettings && (
        <div className="modal">
          <div className="modal-content">
            <h2>Settings</h2>

            {/* Theme Toggle */}
            <div className="settings-section">
              <label>Theme</label>
              <div className="theme-toggle">
                <Sun
                  size={28}
                  className={`theme-icon ${theme === "green-soft" ? "selected" : ""
                    }`}
                  onClick={() => setTheme("green-soft")}
                />
                <Moon
                  size={28}
                  className={`theme-icon ${theme === "dark-professional" ? "selected" : ""}`}
                  onClick={() => setTheme("dark-professional")}
                  />
              </div>
            </div>

            {/* Privacy & Security */}
            <div className="settings-section">
              <label>Privacy & Security</label>
              <div className="privacy-security-options">
                <div
                  className="privacy-option"
                  onClick={() => setPrivacyMode(!privacyMode)}
                >
                  <Shield className="option-icon" />
                  <span>Privacy Mode</span>
                  <input type="checkbox" checked={privacyMode} readOnly />
                </div>
                <div
                  className="privacy-option"
                  onClick={() =>
                    setEnableEncryption(!enableEncryption)
                  }
                >
                  <Lock className="option-icon" />
                  <span>Security and password</span>
                </div>
              </div>
            </div>

            <div className="modal-actions">
              <button onClick={() => setShowSettings(false)}>Close</button>
            </div>
          </div>
        </div>
      )}
    </main>
  );
}

export default App;<|MERGE_RESOLUTION|>--- conflicted
+++ resolved
@@ -19,17 +19,11 @@
   const [showSettings, setShowSettings] = useState(false);
 const [theme, setTheme] = useState("dark-professional");
   const [showProfile, setShowProfile] = useState(false);
-<<<<<<< HEAD
   const [userData, setUserData] = useState({
     id: 0,
     username: "",
     email: ""
   });
-=======
-
-  const [username, setUsername] = useState("John Doe");
-  const [email, setEmail] = useState("john.doe@email.com");
->>>>>>> 1dec5bb6
 
   const [selectedWipe, setSelectedWipe] = useState<string | null>(null);
 
@@ -103,7 +97,7 @@
         const filePath = await invoke<string>("generate_certificate", {
           drive: selected.join(", "),
           wipeMode: selectedWipe,
-          user: username,
+          user: userData.username,
         });
 
         alert(`✅ Wiping completed!\nCertificate saved at: ${filePath}`);
@@ -129,42 +123,11 @@
   }
   
   return (
-<<<<<<< HEAD
-    <main className={`container theme-${theme}`}>
-      {/* Header */}
-      <header className="header">
-        <h1>Secure Wipe Utility</h1>
-        <div className="header-actions">
-          {/* Profile Icon */}
-          <div className="profile-wrapper">
-            <User className="icon" onClick={toggleProfile} />
-            {showProfile && (
-              <div className="profile-dropdown">
-                <img
-                  src="https://via.placeholder.com/60"
-                  alt="Profile"
-                  className="profile-avatar"
-                />
-                <div className="profile-info">
-                  <label>Username</label>
-                  <input
-                    type="text"
-                    value={userData.username}
-                    onChange={(e) => setUserData({...userData, username: e.target.value})}
-                  />
-                  <label>Email</label>
-                  <input
-                    type="email"
-                    value={userData.email}
-                    onChange={(e) => setUserData({...userData, email: e.target.value})}
-                  />
-=======
     <main className={`app-layout theme-${theme}`}>
       {/* Top Bar */}
       <header className="topbar">
         <h1>Secure Wipe</h1>
       </header>
->>>>>>> 1dec5bb6
 
       {/* Sidebar */}
       <aside className="sidebar">
@@ -172,7 +135,7 @@
         <div>
           <div className="profile-header" onClick={toggleProfile}>
             <User className="sidebar-icon" />
-            <span className="sidebar-username">{username}</span>
+            <span className="sidebar-username">{userData.username}</span>
           </div>
 
           {showProfile && (
@@ -186,14 +149,14 @@
                 <label>Username</label>
                 <input
                   type="text"
-                  value={username}
-                  onChange={(e) => setUsername(e.target.value)}
+                  value={userData.username}
+                  onChange={(e) => setUserData({...userData, username: e.target.value})}
                 /><br/>
                 <label>Email</label><br/>
                 <input
                   type="email"
-                  value={email}
-                  onChange={(e) => setEmail(e.target.value)}
+                  value={userData.email}
+                  onChange={(e) => setUserData({...userData, email: e.target.value})}
                 />
               </div>
               <button className="logout-btn">Change email</button><br/><br/>
