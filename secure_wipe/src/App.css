@import url('https://fonts.googleapis.com/css2?family=Poppins:wght@400;600;700&display=swap');

html, body, #root {
  height: 100%;
  margin: 0;
  font-family: 'Poppins', sans-serif;
}

/* Layout */
.app-layout {
  display: flex;
  min-height: 100vh;
  background: var(--bg-color);
  color: var(--text-color);
  flex-direction: row;
}

/* Topbar */
.topbar {
  position: fixed;
  top: 0;
  left: 0;
  right: 0;
  height: 60px;
  background: var(--card-bg);
  border-bottom: 1px solid var(--border-color);
  display: flex;
  align-items: center;
  justify-content: center;
  z-index: 1000;
}

.topbar h1 {
  font-size: 1.6rem;
  font-weight: 700;
  color: var(--button-bg);
  margin: 0;
  text-transform: uppercase;
}

/* Sidebar */
.sidebar {
  margin-top: 60px; /* below topbar */
  width: 240px;
  background: var(--card-bg);
  border-right: 1px solid var(--border-color);
  padding: 1.5rem 1rem;
  display: flex;
  flex-direction: column;
  gap: 1rem;
  box-shadow: 2px 0 6px rgba(0,0,0,0.1);
}

.sidebar-divider {
  border-bottom: 1px solid var(--border-color);
  margin: 1rem 0;
}
/* Profile Dropdown collapsed by default */
.profile-dropdown {
  overflow: hidden;
  max-height: 0;              /* hidden */
  transition: max-height 0.3s ease, opacity 0.3s ease, padding 0.3s ease;
  opacity: 0;
  padding: 0 1rem;            /* horizontal padding only when collapsed */
  display: flex;
  flex-direction: column;
  gap: 0.8rem;
}

/* When showProfile is true, expand dropdown */
.profile-header + .profile-dropdown {
  max-height: 500px;          /* enough to fit content */
  opacity: 1;
  padding: 1rem;              /* restore full padding */
}

/* Profile inputs */
.profile-dropdown input {
  width: 100%;
  padding: 0.5rem;
  border: 1px solid var(--border-color);
  border-radius: 6px;
  background: var(--drive-bg);
  color: var(--text-color);
  font-size: 0.9rem;
  outline: none;
  transition: border 0.2s ease, box-shadow 0.2s ease;
}

.profile-dropdown input:focus {
  border-color: var(--button-bg);
  box-shadow: 0 0 5px rgba(37, 99, 235, 0.4);
}

/* Labels */
.profile-dropdown label {
  font-size: 0.85rem;
  font-weight: 600;
  color: var(--text-color);
}

/* Buttons inside dropdown */
.profile-dropdown .logout-btn {
  background: var(--button-bg);
  color: #fff;
  border: none;
  border-radius: 8px;
  padding: 0.5rem 0.8rem;
  font-size: 0.9rem;
  font-weight: 600;
  cursor: pointer;
  transition: background 0.2s ease;
}

.profile-dropdown .logout-btn:hover {
  background: var(--button-bg-hover);
}

/* Separate Change Email button from Logout */
.profile-dropdown .logout-btn:first-of-type {
  margin-bottom: 0.5rem;
  background: #10b981; /* green accent for change email */
}

.profile-dropdown .logout-btn:first-of-type:hover {
  background: #059669;
}

.profile-header {
  display: flex;
  align-items: center;
  gap: 0.6rem;
  cursor: pointer;
  padding: 0.6rem;
  border-radius: 8px;
}

.profile-header:hover {
  background: var(--drive-selected);
}

.sidebar-icon {
  color: var(--button-bg);
}

.sidebar-item {
  display: flex;
  align-items: center;
  gap: 0.6rem;
  padding: 0.6rem;
  border-radius: 8px;
  cursor: pointer;
  transition: background 0.3s ease;
}

.sidebar-item:hover {
  background: var(--drive-selected);
}

.sidebar-important {
  font-weight: 700;
  color: var(--button-bg-hover);
}

/* Content */
.content {
  flex: 1;
  margin-top: 60px;
  padding: 2rem;
  display: flex;
  justify-content: center;
  align-items: center;
}

.card {
  background: var(--card-bg);
  border: 1px solid var(--border-color);
  border-radius: 1rem;
  padding: 2rem;
  width: 100%;
  max-width: 600px;
  text-align: center;
}

/* Drive list */
.drive-list {
  display: flex;
  gap: 1rem;
  justify-content: center;
  margin: 1rem 0;
}

.drive-option {
  background: var(--drive-bg);
  padding: 0.6rem 1rem;
  border-radius: 8px;
  cursor: pointer;
  border: 1px solid var(--border-color);
}

.drive-option.selected {
  background: var(--button-bg);        /* highlight with brand color */
  color: #fff;                         /* white text for contrast */
  border-color: var(--button-bg-hover);
  font-weight: 600;
  box-shadow: 0 0 10px rgba(37, 99, 235, 0.4); /* subtle glow effect */
  transform: scale(1.05);              /* slight zoom effect */
  transition: all 0.2s ease;
}


/* Wipe Modes */
.wipe-modes {
  display: flex;
  gap: 1rem;
  justify-content: center;
  flex-wrap: wrap;
  margin: 1rem 0;
}

.wipe-option {
  flex: 1;
  min-width: 140px;
  padding: 1rem;
  border: 2px solid var(--border-color);
  border-radius: 12px;
  cursor: pointer;
}

.wipe-option.selected {
  background: var(--button-bg);
  border-color: var(--button-bg-hover);
  color: #fff;
  font-weight: 600;
}

.proceed-btn {
  background: var(--button-bg);
  color: white;
  border: none;
  padding: 0.8rem 1.5rem;
  border-radius: 8px;
  font-size: 1rem;
  font-weight: bold;
  cursor: pointer;
}

.proceed-btn:hover {
  background: var(--button-bg-hover);
}

/* Footer */
.footer {
  position: fixed;
  bottom: 0;
  left: 240px; /* account for sidebar */
  right: 0;
  height: 50px;
  background: var(--card-bg);
  border-top: 1px solid var(--border-color);
  text-align: center;
  padding: 0.6rem;
  font-size: 0.85rem;
}

.footer-links a {
  margin: 0 0.8rem;
  text-decoration: none;
  font-weight: 500;
  color: var(--button-bg);
}

.footer-links a:hover {
  color: var(--button-bg-hover);
}

/* Modal */
.modal {
  position: fixed;
  top: 0;
  left: 240px; /* account for sidebar */
  right: 0;
  bottom: 0;
  background: rgba(0,0,0,0.6);
  display: flex;
  justify-content: center;
  align-items: center;
}

/* Modal Content Styling */
.modal-content {
  background: var(--modal-bg);
  border: 1px solid var(--border-color);
  padding: 2rem;
  border-radius: 12px;
  max-width: 400px;
  width: 90%;
  text-align: left;  /* better readability */
  display: flex;
  flex-direction: column;
  gap: 1.2rem;
  box-shadow: 0 8px 24px rgba(0,0,0,0.2);
}

.modal-content h2 {
  font-size: 1.4rem;
  font-weight: 700;
  text-align: center; /* keep title centered */
  margin: 0;
  color: var(--button-bg);
}

.settings-section {
  display: flex;
  flex-direction: column;
  gap: 0.8rem;
}

.settings-section label {
  font-size: 0.95rem;
  font-weight: 600;
  color: var(--text-color);
}

.settings-section select {
  padding: 0.6rem;
  border-radius: 6px;
  border: 1px solid var(--border-color);
  background: var(--drive-bg);
  color: var(--text-color);
  font-size: 0.95rem;
  outline: none;
  transition: border 0.2s ease;
}

.settings-section select:focus {
  border-color: var(--button-bg);
}

/* Modal buttons aligned center */
.modal-actions {
  display: flex;
  justify-content: center;
  gap: 1rem;
  margin-top: 1rem;
}

.modal-actions button {
  background: var(--button-bg);
  color: white;
  border: none;
  padding: 0.6rem 1.2rem;
  border-radius: 8px;
  font-size: 0.95rem;
  font-weight: 600;
  cursor: pointer;
  transition: background 0.2s ease;
}

.modal-actions button:hover {
  background: var(--button-bg-hover);
}


/* Themes */
.theme-dark-professional {
  --bg-color: #121212;          /* deep neutral background */
  --text-color: #e5e5e5;        /* soft white text */
  --card-bg: #1e1e1e;           /* slightly lighter panels */
  --border-color: #2e2e2e;      /* subtle borders */
  --button-bg: #2563eb;         /* professional blue accent */
  --button-bg-hover: #1d4ed8;   /* darker blue on hover */
  --drive-bg: #121212;
  --drive-selected: #1e1e1e;
  --modal-bg: #1e1e1e;
}

.theme-green-soft {
  --bg-color: #f0fdf4;
  --text-color: #1a1a1a;
  --card-bg: #ffffff;
  --border-color: #d1d5db;
  --button-bg: #10b981;
  --button-bg-hover: #059669;
  --drive-bg: #ffffff;
  --drive-selected: #d1fae5;
  --modal-bg: #ffffff;
}

.theme-icon {
  stroke: var(--button-bg);
  transition: transform 0.2s ease, stroke 0.2s ease;
}

.theme-icon:hover {
  transform: scale(1.2);
}

.theme-icon.selected {
  stroke: var(--button-bg-hover);
}
/* Theme Toggle */
.theme-toggle {
  display: flex;
  gap: 1rem;
  background: var(--drive-bg);
  padding: 0.5rem 1rem;
  border-radius: 12px;
  justify-content: center;
  align-items: center;
  width: max-content;
  margin-top: 0.5rem;
  box-shadow: 0 2px 6px rgba(0,0,0,0.1);
}

.theme-icon {
  stroke-width: 2.5;
  padding: 6px;
  border-radius: 50%;
  transition: all 0.2s ease;
  cursor: pointer;
  stroke: var(--button-bg);
}

.theme-icon:hover {
  transform: scale(1.2);
  background: rgba(0,0,0,0.1);
}

.theme-icon.selected {
  background: var(--button-bg);
  stroke: #fff;
}

/* Privacy & Security */
.privacy-security-options {
  display: flex;
  flex-direction: column;
  gap: 0.8rem;
  margin-top: 0.5rem;
}

.privacy-option {
  display: flex;
  align-items: center;
  gap: 0.6rem;
  padding: 0.5rem;
  border-radius: 8px;
  cursor: pointer;
  background: var(--drive-bg);
  border: 1px solid var(--border-color);
  transition: background 0.2s ease;
}

.privacy-option:hover {
  background: var(--drive-selected);
  border-color: var(--button-bg);
}

<<<<<<< HEAD
.option-icon {
  stroke: var(--button-bg);
}
/* Modal backdrop */
.modal {
  position: fixed;
  inset: 0; /* shorthand for top/right/bottom/left:0 */
  background: rgba(0, 0, 0, 0.65);
  display: flex;
  justify-content: center;
  align-items: center;
  z-index: 2000;
  animation: fadeIn 0.25s ease-in-out;
}

/* Modal box */
.modal-content {
  background: #ffffff;
  padding: 2rem 2.5rem;
  border-radius: 16px;
  max-width: 420px;
  width: 90%;
  text-align: center;
  box-shadow: 0 12px 30px rgba(0, 0, 0, 0.25);
  animation: scaleIn 0.25s ease-in-out;
}

/* Heading inside modal */
.modal-content h2 {
  margin-bottom: 1.5rem;
  font-size: 1.4rem;
  font-weight: 600;
  color: #222;
}

/* File input */
.modal-content input[type="file"] {
  margin: 1rem 0;
  padding: 0.5rem;
  color:black;
  border: 2px dashed #ccc;
  border-radius: 10px;
  width: 100%;
  cursor: pointer;
  transition: border 0.2s ease;
}

.modal-content input[type="file"]:hover {
  border-color: #0078ff;
}

/* Actions row */
.modal-actions {
  margin-top: 1.8rem;
  display: flex;
  justify-content: center;
  gap: 1rem;
}

/* Buttons */
.modal-actions button {
  padding: 0.6rem 1.2rem;
  border: none;
  border-radius: 8px;
  font-weight: 500;
  cursor: pointer;
  transition: all 0.2s ease-in-out;
}

.modal-actions button:first-child {
  background: #0078ff;
  color: #fff;
}

.modal-actions button:first-child:hover {
  background: #005fcc;
}

.modal-actions button:last-child {
  background: #e0e0e0;
  color: #333;
}

.modal-actions button:last-child:hover {
  background: #c7c7c7;
}

/* Animations */
@keyframes fadeIn {
  from { opacity: 0; }
  to   { opacity: 1; }
}

@keyframes scaleIn {
  from { transform: scale(0.9); opacity: 0; }
  to   { transform: scale(1); opacity: 1; }
}
/* Full dashboard layout */
.dashboard-full {
  flex: 1;
  padding: 2rem;
  background: var(--bg-color); /* theme-aware background */
  color: var(--text-color);    /* theme-aware text color */
}

.dashboard-full h2 {
  font-size: 1.6rem;
  font-weight: 700;
  margin-bottom: 1rem;
  color: #222;
}


/* Grid for drives */
.drive-dashboard {
  display: grid;
  grid-template-columns: repeat(auto-fit, minmax(240px, 1fr));
  gap: 1.5rem;
  margin-top: 1rem;
}
 .dashboard-full h2 {
  color: var(--heading-color);
}
 .dashboard-full small {
  color: black;
}

/* Drive cards */
.drive-dashboard-item {
  background: #fff;
  padding: 1.5rem;
  border-radius: 14px;
  border: 1px solid #ddd;
  box-shadow: 0 4px 10px rgba(0, 0, 0, 0.05);
  transition: transform 0.2s, box-shadow 0.2s;
  cursor: pointer;
}

.drive-dashboard-item:hover {
  transform: translateY(-4px);
  box-shadow: 0 6px 14px rgba(0, 0, 0, 0.1);
}

.drive-dashboard-item h3 {
  margin: 0 0 0.8rem;
  font-size: 1.2rem;
  font-weight: 600;
  color: #0078ff;
}

.storage-bar {
  background: #e5e5e5;
  height: 14px;
  border-radius: 8px;
  overflow: hidden;
  margin-bottom: 0.8rem;
}

.storage-used {
  background: linear-gradient(90deg, #0078ff, #00c6ff);
  height: 100%;
  transition: width 0.8s ease-in-out;
}

/* File list view */
.search-bar {
  width: 100%;
  padding: 0.7rem;
  margin: 1rem 0;
  border-radius: 10px;
  border: 1px solid #bbb;
  font-size: 1rem;
}

.file-list {
  list-style: none;
  padding: 0;
  margin: 0;
  max-height: 400px;
  overflow-y: auto;
  border: 1px solid #eee;
  border-radius: 8px;
}

.file-item {
  display: flex;
  justify-content: space-between;
  padding: 0.8rem 1rem;
  border-bottom: 1px solid #f0f0f0;
  font-size: 1rem;
  color: #222;
}

.file-item:hover {
  background: #f9f9f9;
}

.file-size {
  font-weight: 500;
  color: #444;
}

.file-summary {
  margin-top: 1rem;
  font-size: 1rem;
  font-weight: 500;
  color: #0078ff;
}

.back-btn {
  margin-top: 1.2rem;
  padding: 0.6rem 1.2rem;
  border: none;
  border-radius: 8px;
  background: #0078ff;
  color: #fff;
  cursor: pointer;
  font-size: 0.95rem;
  transition: background 0.2s;
}

.back-btn:hover {
  background: #005fcc;
}
/* File Grid (Card Layout) */
/* File Grid (Card Layout) */
.file-grid {
  display: grid;
  grid-template-columns: repeat(auto-fit, minmax(220px, 1fr));
  gap: 1rem;
  margin: 1.5rem 0;
  padding: 0;
  list-style: none;
}


.file-card {
  background: var(--card-bg);       /* theme-aware background */
  border-radius: 12px;
  padding: 1rem 1.2rem;
  box-shadow: 0 4px 12px rgba(0, 0, 0, 0.08);
  display: flex;
  justify-content: space-between;
  align-items: center;
  transition: transform 0.2s, box-shadow 0.2s, background 0.2s, color 0.2s;
  cursor: pointer;
  border: 1px solid var(--border-color);
  color: var(--text-color);
}

.file-card:hover {
  transform: translateY(-4px);
  box-shadow: 0 10px 20px rgba(0, 0, 0, 0.15);
  background: var(--drive-selected);      /* theme-aware hover background */
  color: var(--button-bg);                /* theme-aware hover text color */
}

.file-info {
  display: flex;
  justify-content: space-between;
  width: 100%;
}

.file-name {
  font-weight: 600;
  font-size: 0.95rem;
  color: inherit;   /* inherits from file-card, changes on hover */
  word-break: break-word;
}

.file-size {
  font-size: 0.9rem;
  font-weight: 500;
  color: inherit;   /* inherits from file-card, changes on hover */
}

/* File Summary */
.file-summary {
  font-size: 1rem;
  font-weight: 600;
  color: var(--button-bg);
  margin-top: 0.5rem;
}

/* Responsive adjustments */
@media (max-width: 768px) {
  .file-grid {
    grid-template-columns: repeat(auto-fit, minmax(180px, 1fr));
  }

  .file-card {
    padding: 0.8rem 1rem;
  }

  .file-name {
    font-size: 0.9rem;
  }

  .file-size {
    font-size: 0.85rem;
  }
}

@media (max-width: 480px) {
  .file-grid {
    grid-template-columns: repeat(auto-fit, minmax(140px, 1fr));
  }

  .file-card {
    flex-direction: column;
    align-items: flex-start;
    gap: 0.4rem;
  }

  .file-name,
  .file-size {
    width: 100%;
    text-align: left;
  }
}
/* Dashboard headings theme-aware */
.dashboard-heading {
  font-size: 1.6rem;
  font-weight: 700;
  margin-bottom: 1rem;
  color: var(--heading-color);
}

/* Scrollable file list container */
.file-grid-container {
  max-height: 60vh;
  overflow-y: scroll;       /* force scroll but hide scrollbar */
  padding-right: 8px;

  /* hide scrollbar in all browsers */
  -ms-overflow-style: none;  /* IE and Edge */
  scrollbar-width: none;     /* Firefox */
}

.file-grid-container::-webkit-scrollbar {
  display: none;             /* Chrome, Safari */
}


/* File cards */
.file-card {
  background: var(--card-bg);
  border-radius: 12px;
  padding: 1rem;
  box-shadow: 0 6px 14px rgba(0, 0, 0, 0.08);
  display: flex;
  justify-content: space-between;
  align-items: center;
  transition: transform 0.2s, box-shadow 0.2s, background 0.2s;
  cursor: pointer;
}

.file-card:hover {
  transform: translateY(-2px);
  box-shadow: 0 10px 20px rgba(0,0,0,0.15);
  background: var(--file-hover-bg);
}

.file-info {
  display: flex;
  justify-content: space-between;
  width: 100%;
}

.file-name {
  font-weight: 600;
  font-size: 0.95rem;
  color: var(--text-color);
  word-break: break-all;
}

.file-size {
  font-size: 0.9rem;
  font-weight: 500;
  color: var(--button-bg);
}

/* Theme variables for dashboard */
.theme-dark-professional {
  --card-bg: #1e1e1e;
  --text-color: #e5e5e5;
  --button-bg: #2563eb;
  --heading-color: #ffffff;
  --file-hover-bg: #2a2a2a;
}

.theme-green-soft {
  --card-bg: #ffffff;
  --text-color: #1a1a1a;
  --button-bg: #10b981;
  --heading-color: #111;
  --file-hover-bg: #d1fae5;
=======
/* Add these styles to your existing App.css */
.auth-container {
  display: flex;
  justify-content: center;
  align-items: center;
  min-height: 100vh;
  background: #243254;
  padding: 20px;
}

.auth-panel {
  display: flex;
  width: 850px;
  height: 500px;
  background: #1e293b;
  border: 1px solid #334155;
  border-radius: 12px;
  box-shadow: 0 15px 35px rgba(255, 255, 255, 0.1);
  overflow: hidden;
}

.auth-panel.reversed {
  flex-direction: row-reverse;
}

.welcome-panel {
  flex: 1;
  background: linear-gradient(135deg, #3b82f6, #2563eb);
  color: white;
  display: flex;
  flex-direction: column;
  justify-content: center;
  align-items: center;
  padding: 40px;
  text-align: center;
}

.welcome-panel h1 {
  font-size: 28px;
  margin-bottom: 20px;
  font-weight: 600;
}

.welcome-panel p {
  margin-bottom: 30px;
  line-height: 1.6;
}

.outline-btn {
  background: transparent;
  border: 2px solid white;
  color: white;
  padding: 12px 30px;
  border-radius: 30px;
  font-weight: 600;
  cursor: pointer;
  transition: all 0.3s ease;
}

.outline-btn:hover {
  background: white;
  color: #263053;
}

.form-panel {
  flex: 1;
  display: flex;
  flex-direction: column;
  justify-content: center;
  align-items: center;
  padding: 40px;
}

.form-panel h2 {
  color: #3b82f6;
  margin-bottom: 25px;
  font-size: 24px;
  font-weight: 600;
}

.social-login {
  display: flex;
  gap: 15px;
  margin-bottom: 20px;
}

.social-btn {
  width: 45px;
  height: 45px;
  border-radius: 50%;
  border: 1px solid #ddd;
  background: white;
  display: flex;
  justify-content: center;
  align-items: center;
  cursor: pointer;
  transition: all 0.3s ease;
}

.social-btn:hover {
  background: #f5f5f5;
  transform: translateY(-2px);
}

.divider {
  color: #777;
  margin: 20px 0;
  position: relative;
  text-align: center;
  width: 100%;
}

.divider::before,
.divider::after {
  content: '';
  position: absolute;
  top: 50%;
  width: 40%;
  height: 1px;
  background: #ddd;
}

.divider::before {
  left: 0;
}

.divider::after {
  right: 0;
}

.input-group {
  width: 100%;
  margin-bottom: 20px;
}

.input-group input {
  width: 100%;
  padding: 15px;
  border: 1px solid #ddd;
  border-radius: 8px;
  font-size: 16px;
  transition: border-color 0.3s ease;
}

.input-group input:focus {
  outline: none;
  border-color: #4caf50;
}

.input-group input:disabled {
  background-color: #f5f5f5;
  cursor: not-allowed;
}

.submit-btn {
  width: 100%;
  padding: 15px;
  background: #3b82f6;
  color: white;
  border: none;
  border-radius: 8px;
  font-size: 16px;
  font-weight: 600;
  cursor: pointer;
  transition: background 0.3s ease;
  box-sizing: border-box;
}

.submit-btn:hover:not(:disabled) {
  background: #2563eb;
}

.submit-btn:disabled {
  background: #ffffff;
  color: black;
  cursor: not-allowed;
}

.error-message {
  color: #f44336;
  margin-bottom: 15px;
  text-align: center;
  font-size: 14px;
}

/* Responsive design */
@media (max-width: 900px) {
  .auth-panel {
    flex-direction: column;
    height: auto;
    width: 100%;
    max-width: 450px;
  }
  
  .welcome-panel, .form-panel {
    padding: 30px;
  }
  
  .welcome-panel {
    order: 2;
  }
  
  .auth-panel.reversed .welcome-panel {
    order: 2;
  }
  
  .auth-panel.reversed .form-panel {
    order: 1;
  }
>>>>>>> 7807ac59
}<|MERGE_RESOLUTION|>--- conflicted
+++ resolved
@@ -457,9 +457,215 @@
   border-color: var(--button-bg);
 }
 
-<<<<<<< HEAD
-.option-icon {
-  stroke: var(--button-bg);
+/* Add these styles to your existing App.css */
+.auth-container {
+  display: flex;
+  justify-content: center;
+  align-items: center;
+  min-height: 100vh;
+  background: #243254;
+  padding: 20px;
+}
+
+.auth-panel {
+  display: flex;
+  width: 850px;
+  height: 500px;
+  background: #1e293b;
+  border: 1px solid #334155;
+  border-radius: 12px;
+  box-shadow: 0 15px 35px rgba(255, 255, 255, 0.1);
+  overflow: hidden;
+}
+
+.auth-panel.reversed {
+  flex-direction: row-reverse;
+}
+
+.welcome-panel {
+  flex: 1;
+  background: linear-gradient(135deg, #3b82f6, #2563eb);
+  color: white;
+  display: flex;
+  flex-direction: column;
+  justify-content: center;
+  align-items: center;
+  padding: 40px;
+  text-align: center;
+}
+
+.welcome-panel h1 {
+  font-size: 28px;
+  margin-bottom: 20px;
+  font-weight: 600;
+}
+
+.welcome-panel p {
+  margin-bottom: 30px;
+  line-height: 1.6;
+}
+
+.outline-btn {
+  background: transparent;
+  border: 2px solid white;
+  color: white;
+  padding: 12px 30px;
+  border-radius: 30px;
+  font-weight: 600;
+  cursor: pointer;
+  transition: all 0.3s ease;
+}
+
+.outline-btn:hover {
+  background: white;
+  color: #263053;
+}
+
+.form-panel {
+  flex: 1;
+  display: flex;
+  flex-direction: column;
+  justify-content: center;
+  align-items: center;
+  padding: 40px;
+}
+
+.form-panel h2 {
+  color: #3b82f6;
+  margin-bottom: 25px;
+  font-size: 24px;
+  font-weight: 600;
+}
+
+.social-login {
+  display: flex;
+  gap: 15px;
+  margin-bottom: 20px;
+}
+
+.social-btn {
+  width: 45px;
+  height: 45px;
+  border-radius: 50%;
+  border: 1px solid #ddd;
+  background: white;
+  display: flex;
+  justify-content: center;
+  align-items: center;
+  cursor: pointer;
+  transition: all 0.3s ease;
+}
+
+.social-btn:hover {
+  background: #f5f5f5;
+  transform: translateY(-2px);
+}
+
+.divider {
+  color: #777;
+  margin: 20px 0;
+  position: relative;
+  text-align: center;
+  width: 100%;
+}
+
+.divider::before,
+.divider::after {
+  content: '';
+  position: absolute;
+  top: 50%;
+  width: 40%;
+  height: 1px;
+  background: #ddd;
+}
+
+.divider::before {
+  left: 0;
+}
+
+.divider::after {
+  right: 0;
+}
+
+.input-group {
+  width: 100%;
+  margin-bottom: 20px;
+}
+
+.input-group input {
+  width: 100%;
+  padding: 15px;
+  border: 1px solid #ddd;
+  border-radius: 8px;
+  font-size: 16px;
+  transition: border-color 0.3s ease;
+}
+
+.input-group input:focus {
+  outline: none;
+  border-color: #4caf50;
+}
+
+.input-group input:disabled {
+  background-color: #f5f5f5;
+  cursor: not-allowed;
+}
+
+.submit-btn {
+  width: 100%;
+  padding: 15px;
+  background: #3b82f6;
+  color: white;
+  border: none;
+  border-radius: 8px;
+  font-size: 16px;
+  font-weight: 600;
+  cursor: pointer;
+  transition: background 0.3s ease;
+  box-sizing: border-box;
+}
+
+.submit-btn:hover:not(:disabled) {
+  background: #2563eb;
+}
+
+.submit-btn:disabled {
+  background: #ffffff;
+  color: black;
+  cursor: not-allowed;
+}
+
+.error-message {
+  color: #f44336;
+  margin-bottom: 15px;
+  text-align: center;
+  font-size: 14px;
+}
+
+/* Responsive design */
+@media (max-width: 900px) {
+  .auth-panel {
+    flex-direction: column;
+    height: auto;
+    width: 100%;
+    max-width: 450px;
+  }
+  
+  .welcome-panel, .form-panel {
+    padding: 30px;
+  }
+  
+  .welcome-panel {
+    order: 2;
+  }
+  
+  .auth-panel.reversed .welcome-panel {
+    order: 2;
+  }
+  
+  .auth-panel.reversed .form-panel {
+    order: 1;
+  }
 }
 /* Modal backdrop */
 .modal {
@@ -855,215 +1061,4 @@
   --button-bg: #10b981;
   --heading-color: #111;
   --file-hover-bg: #d1fae5;
-=======
-/* Add these styles to your existing App.css */
-.auth-container {
-  display: flex;
-  justify-content: center;
-  align-items: center;
-  min-height: 100vh;
-  background: #243254;
-  padding: 20px;
-}
-
-.auth-panel {
-  display: flex;
-  width: 850px;
-  height: 500px;
-  background: #1e293b;
-  border: 1px solid #334155;
-  border-radius: 12px;
-  box-shadow: 0 15px 35px rgba(255, 255, 255, 0.1);
-  overflow: hidden;
-}
-
-.auth-panel.reversed {
-  flex-direction: row-reverse;
-}
-
-.welcome-panel {
-  flex: 1;
-  background: linear-gradient(135deg, #3b82f6, #2563eb);
-  color: white;
-  display: flex;
-  flex-direction: column;
-  justify-content: center;
-  align-items: center;
-  padding: 40px;
-  text-align: center;
-}
-
-.welcome-panel h1 {
-  font-size: 28px;
-  margin-bottom: 20px;
-  font-weight: 600;
-}
-
-.welcome-panel p {
-  margin-bottom: 30px;
-  line-height: 1.6;
-}
-
-.outline-btn {
-  background: transparent;
-  border: 2px solid white;
-  color: white;
-  padding: 12px 30px;
-  border-radius: 30px;
-  font-weight: 600;
-  cursor: pointer;
-  transition: all 0.3s ease;
-}
-
-.outline-btn:hover {
-  background: white;
-  color: #263053;
-}
-
-.form-panel {
-  flex: 1;
-  display: flex;
-  flex-direction: column;
-  justify-content: center;
-  align-items: center;
-  padding: 40px;
-}
-
-.form-panel h2 {
-  color: #3b82f6;
-  margin-bottom: 25px;
-  font-size: 24px;
-  font-weight: 600;
-}
-
-.social-login {
-  display: flex;
-  gap: 15px;
-  margin-bottom: 20px;
-}
-
-.social-btn {
-  width: 45px;
-  height: 45px;
-  border-radius: 50%;
-  border: 1px solid #ddd;
-  background: white;
-  display: flex;
-  justify-content: center;
-  align-items: center;
-  cursor: pointer;
-  transition: all 0.3s ease;
-}
-
-.social-btn:hover {
-  background: #f5f5f5;
-  transform: translateY(-2px);
-}
-
-.divider {
-  color: #777;
-  margin: 20px 0;
-  position: relative;
-  text-align: center;
-  width: 100%;
-}
-
-.divider::before,
-.divider::after {
-  content: '';
-  position: absolute;
-  top: 50%;
-  width: 40%;
-  height: 1px;
-  background: #ddd;
-}
-
-.divider::before {
-  left: 0;
-}
-
-.divider::after {
-  right: 0;
-}
-
-.input-group {
-  width: 100%;
-  margin-bottom: 20px;
-}
-
-.input-group input {
-  width: 100%;
-  padding: 15px;
-  border: 1px solid #ddd;
-  border-radius: 8px;
-  font-size: 16px;
-  transition: border-color 0.3s ease;
-}
-
-.input-group input:focus {
-  outline: none;
-  border-color: #4caf50;
-}
-
-.input-group input:disabled {
-  background-color: #f5f5f5;
-  cursor: not-allowed;
-}
-
-.submit-btn {
-  width: 100%;
-  padding: 15px;
-  background: #3b82f6;
-  color: white;
-  border: none;
-  border-radius: 8px;
-  font-size: 16px;
-  font-weight: 600;
-  cursor: pointer;
-  transition: background 0.3s ease;
-  box-sizing: border-box;
-}
-
-.submit-btn:hover:not(:disabled) {
-  background: #2563eb;
-}
-
-.submit-btn:disabled {
-  background: #ffffff;
-  color: black;
-  cursor: not-allowed;
-}
-
-.error-message {
-  color: #f44336;
-  margin-bottom: 15px;
-  text-align: center;
-  font-size: 14px;
-}
-
-/* Responsive design */
-@media (max-width: 900px) {
-  .auth-panel {
-    flex-direction: column;
-    height: auto;
-    width: 100%;
-    max-width: 450px;
-  }
-  
-  .welcome-panel, .form-panel {
-    padding: 30px;
-  }
-  
-  .welcome-panel {
-    order: 2;
-  }
-  
-  .auth-panel.reversed .welcome-panel {
-    order: 2;
-  }
-  
-  .auth-panel.reversed .form-panel {
-    order: 1;
-  }
->>>>>>> 7807ac59
 }